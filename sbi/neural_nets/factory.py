# This file is part of sbi, a toolkit for simulation-based inference. sbi is licensed
# under the Apache License Version 2.0, see <https://www.apache.org/licenses/>


<<<<<<< HEAD
from typing import Any, Callable, Literal, Optional, Union
=======
from typing import Any, Callable, Optional, Sequence, Union
>>>>>>> 59ee524d

from torch import nn

from sbi.neural_nets.net_builders.classifier import (
    build_linear_classifier,
    build_mlp_classifier,
    build_resnet_classifier,
)
from sbi.neural_nets.net_builders.flow import (
    build_made,
    build_maf,
    build_maf_rqs,
    build_nsf,
    build_zuko_bpf,
    build_zuko_gf,
    build_zuko_maf,
    build_zuko_naf,
    build_zuko_ncsf,
    build_zuko_nice,
    build_zuko_nsf,
    build_zuko_sospf,
    build_zuko_unaf,
    build_zuko_unconditional_flow,
)
from sbi.neural_nets.net_builders.mdn import build_mdn
<<<<<<< HEAD
from sbi.neural_nets.net_builders.mixed_nets import build_mnle, build_mnpe
from sbi.neural_nets.net_builders.score_nets import build_score_estimator
=======
from sbi.neural_nets.net_builders.mnle import build_mnle
from sbi.neural_nets.net_builders.vector_field_nets import (
    build_mlp_vector_field,
    build_transformer_cross_attn_vector_field,
    build_transformer_vector_field,
)
>>>>>>> 59ee524d
from sbi.utils.nn_utils import check_net_device

model_builders = {
    "mdn": build_mdn,
    "made": build_made,
    "maf": build_maf,
    "maf_rqs": build_maf_rqs,
    "nsf": build_nsf,
    "mnle": build_mnle,
    "mnpe": build_mnpe,
    "zuko_nice": build_zuko_nice,
    "zuko_maf": build_zuko_maf,
    "zuko_nsf": build_zuko_nsf,
    "zuko_ncsf": build_zuko_ncsf,
    "zuko_sospf": build_zuko_sospf,
    "zuko_naf": build_zuko_naf,
    "zuko_unaf": build_zuko_unaf,
    "zuko_gf": build_zuko_gf,
    "zuko_bpf": build_zuko_bpf,
    "mlp_vector_field": build_mlp_vector_field,
    "transformer_vector_field": build_transformer_vector_field,
    "transformer_cross_attn_vector_field": build_transformer_cross_attn_vector_field,
}

embedding_net_warn_msg = """The passed embedding net will be moved to cpu for
                        constructing the net building function."""


def classifier_nn(
    model: str,
    z_score_theta: Optional[str] = "independent",
    z_score_x: Optional[str] = "independent",
    hidden_features: int = 50,
    embedding_net_theta: nn.Module = nn.Identity(),
    embedding_net_x: nn.Module = nn.Identity(),
    **kwargs: Any,
) -> Callable:
    r"""
    Returns a function that builds a classifier for learning density ratios.

    This function will usually be used for SNRE. The returned function is to be passed
    to the inference class when using the flexible interface.

    Note that in the view of the SNRE classifier we build below, x=theta and y=x.

    Args:
        model: The type of classifier that will be created. One of [`linear`, `mlp`,
            `resnet`].
        z_score_theta: Whether to z-score parameters $\theta$ before passing them into
            the network, can take one of the following:
            - `none`, or None: do not z-score.
            - `independent`: z-score each dimension independently.
            - `structured`: treat dimensions as related, therefore compute mean and std
            over the entire batch, instead of per-dimension. Should be used when each
            sample is, for example, a time series or an image.
        z_score_x: Whether to z-score simulation outputs $x$ before passing them into
            the network, same options as z_score_theta.
        hidden_features: Number of hidden features.
        embedding_net_theta:  Optional embedding network for parameters $\theta$.
        embedding_net_x:  Optional embedding network for simulation outputs $x$. This
            embedding net allows to learn features from potentially high-dimensional
            simulation outputs.
        kwargs: additional custom arguments passed to downstream build functions.
    """

    kwargs = dict(
        zip(
            (
                "z_score_x",
                "z_score_y",
                "hidden_features",
                "embedding_net_x",
                "embedding_net_y",
            ),
            (
                z_score_theta,
                z_score_x,
                hidden_features,
                check_net_device(embedding_net_theta, "cpu", embedding_net_warn_msg),
                check_net_device(embedding_net_x, "cpu", embedding_net_warn_msg),
            ),
            strict=False,
        ),
        **kwargs,
    )

    def build_fn(batch_theta, batch_x):
        if model == "linear":
            return build_linear_classifier(
                batch_x=batch_theta, batch_y=batch_x, **kwargs
            )
        if model == "mlp":
            return build_mlp_classifier(batch_x=batch_theta, batch_y=batch_x, **kwargs)
        if model == "resnet":
            return build_resnet_classifier(
                batch_x=batch_theta, batch_y=batch_x, **kwargs
            )
        else:
            raise NotImplementedError

    return build_fn


def likelihood_nn(
    model: str,
    z_score_theta: Optional[str] = "independent",
    z_score_x: Optional[str] = "independent",
    hidden_features: int = 50,
    num_transforms: int = 5,
    num_bins: int = 10,
    embedding_net: nn.Module = nn.Identity(),
    num_components: int = 10,
    **kwargs: Any,
) -> Callable:
    r"""
    Returns a function that builds a density estimator for learning the likelihood.

    This function will usually be used for SNLE. The returned function is to be passed
    to the inference class when using the flexible interface.

    Args:
        model: The type of density estimator that will be created. One of [`mdn`,
            `made`, `maf`, `maf_rqs`, `nsf`].
        z_score_theta: Whether to z-score parameters $\theta$ before passing them into
            the network, can take one of the following:
            - `none`, or None: do not z-score.
            - `independent`: z-score each dimension independently.
            - `structured`: treat dimensions as related, therefore compute mean and std
            over the entire batch, instead of per-dimension. Should be used when each
            sample is, for example, a time series or an image.
        z_score_x: Whether to z-score simulation outputs $x$ before passing them into
            the network, same options as z_score_theta.
        hidden_features: Number of hidden features.
        num_transforms: Number of transforms when a flow is used. Only relevant if
            density estimator is a normalizing flow (i.e. currently either a `maf` or a
            `nsf`). Ignored if density estimator is a `mdn` or `made`.
        num_bins: Number of bins used for the splines in `nsf`. Ignored if density
            estimator not `nsf`.
        embedding_net: Optional embedding network for parameters $\theta$.
        num_components: Number of mixture components for a mixture of Gaussians.
            Ignored if density estimator is not an mdn.
        kwargs: additional custom arguments passed to downstream build functions.
    """

    kwargs = dict(
        zip(
            (
                "z_score_x",
                "z_score_y",
                "hidden_features",
                "num_transforms",
                "num_bins",
                "embedding_net",
                "num_components",
            ),
            (
                z_score_x,
                z_score_theta,
                hidden_features,
                num_transforms,
                num_bins,
                check_net_device(embedding_net, "cpu", embedding_net_warn_msg),
                num_components,
            ),
            strict=False,
        ),
        **kwargs,
    )

    def build_fn(batch_theta, batch_x):
        if model not in model_builders:
            raise NotImplementedError(f"Model {model} in not implemented")

        return model_builders[model](batch_x=batch_x, batch_y=batch_theta, **kwargs)

    return build_fn


def flowmatching_nn(
    model: Union[str, nn.Module] = "mlp",
    z_score_theta: Optional[str] = None,
    z_score_x: Optional[str] = None,
    hidden_features: Union[Sequence[int], int] = 64,
    num_layers: int = 5,
    num_blocks: int = 5,
    num_freqs: int = 16,
    embedding_net: nn.Module = nn.Identity(),
    global_mlp_ratio: int = 1,
    num_intermediate_mlp_layers: int = 0,
    adamlp_ratio: int = 1,
    time_emb_type: str = "sinusoidal",
    sinusoidal_max_freq: float = 1000.0,
    fourier_scale: float = 16.0,
    activation: Callable = nn.GELU,
    is_x_emb_seq: bool = False,
    num_heads: int = 4,
    mlp_ratio: int = 4,
    **kwargs: Any,
) -> Callable:
    r"""Returns a function that builds a neural net that can act as
    a vector field estimator for Flow Matching.

    This function will usually be used for Flow Matching. The returned function
    is to be passed to the inference class when using the flexible interface.

    Args:
        model: The type of vector field model to create, one of
            ['mlp', 'transformer', 'transformer_cross_attention'] or
            ['mlp_vector_field', 'transformer_vector_field',
            'transformer_with_cross_attention_vector_field'], or a custom nn.Module.
        z_score_theta: Whether to z-score parameters $\theta$ before passing them into
            the network, can take one of the following:
            - `none`, or None: do not z-score.
            - `independent`: z-score each dimension independently.
            - `structured`: treat dimensions as related, therefore compute mean and std
            over the entire batch, instead of per-dimension. Should be used when each
            sample is, for example, a time series or an image.
        z_score_x: Whether to z-score simulation outputs $x$ before passing them into
            the network, same options as z_score_theta.
        hidden_features: Number of hidden features for network layers.
        num_layers: Number of layers for MLP networks.
        num_blocks: Number of blocks for transformer networks.
        num_freqs: Number of frequencies for time embedding.
        embedding_net: Optional embedding network for simulation outputs $x$.
        global_mlp_ratio: Ratio of hidden dim to intermediate dim in global MLP for MLP
        num_intermediate_mlp_layers: Number of intermediate layers in global MLP for MLP
        adamlp_ratio: Ratio of hidden dim to intermediate dim in AdaMLPBlock for MLPs.
        time_emb_type: Type of time embedding, "sinusoidal" or "random_fourier".
        sinusoidal_max_freq: Max frequency for sinusoidal embeddings.
        fourier_scale: Scale for random fourier embeddings.
        activation: Activation function to use.
        is_x_emb_seq: Whether x embedding is a sequence (only for transformer).
        num_heads: Number of attention heads in transformer networks.
        mlp_ratio: Ratio for MLP hidden dimensions in transformer blocks.
        **kwargs: Additional arguments for the estimator.

    Returns:
        Neural network builder function for flow matching.
    """
    # Map model name to the appropriate vector field model if it's a string
    if isinstance(model, str):
        if model == "mlp":
            model_name = "mlp_vector_field"
        elif model == "transformer":
            model_name = "transformer_vector_field"
        elif model == "transformer_cross_attention":
            model_name = "transformer_with_cross_attention_vector_field"
        elif model in [
            "mlp_vector_field",
            "transformer_vector_field",
            "transformer_with_cross_attention_vector_field",
        ]:
            model_name = model
        else:
            raise NotImplementedError(f"Model {model} is not implemented for FMPE")
    else:
        # If it's a custom nn.Module, we would need to handle it differently
        # For now, we'll just raise an error
        raise ValueError(
            "Custom nn.Module models are not yet supported in flowmatching_nn"
        )

    # Instead of returning a partial function with model fixed, create a new build funct
    # that directly uses model_name and doesn't rely on the original model parameter
    def build_fn(batch_theta, batch_x):
        if model_name not in model_builders:
            raise NotImplementedError(f"Model {model_name} is not implemented")

        return model_builders[model_name](
            batch_x=batch_theta,
            batch_y=batch_x,
            estimator_type="flowmatching",
            z_score_x=z_score_theta,
            z_score_y=z_score_x,
            hidden_features=hidden_features,
            num_layers=num_layers,
            num_blocks=num_blocks,
            num_heads=num_heads,
            mlp_ratio=mlp_ratio,
            num_freqs=num_freqs,
            embedding_net=check_net_device(
                embedding_net, "cpu", embedding_net_warn_msg
            ),
            global_mlp_ratio=global_mlp_ratio,
            num_intermediate_mlp_layers=num_intermediate_mlp_layers,
            adamlp_ratio=adamlp_ratio,
            time_emb_type=time_emb_type,
            sinusoidal_max_freq=sinusoidal_max_freq,
            fourier_scale=fourier_scale,
            activation=activation,
            is_x_emb_seq=is_x_emb_seq,
            **kwargs,
        )

    return build_fn


def posterior_nn(
    model: str,
    z_score_theta: Optional[str] = "independent",
    z_score_x: Optional[str] = "independent",
    hidden_features: int = 50,
    num_transforms: int = 5,
    num_bins: int = 10,
    embedding_net: nn.Module = nn.Identity(),
    num_components: int = 10,
    **kwargs: Any,
) -> Callable:
    r"""
    Returns a function that builds a density estimator for learning the posterior.

    This function will usually be used for SNPE. The returned function is to be passed
    to the inference class when using the flexible interface.

    Args:
        model: The type of density estimator that will be created. One of [`mdn`,
            `made`, `maf`, `maf_rqs`, `nsf`].
        z_score_theta: Whether to z-score parameters $\theta$ before passing them into
            the network, can take one of the following:
            - `none`, or None: do not z-score.
            - `independent`: z-score each dimension independently.
            - `structured`: treat dimensions as related, therefore compute mean and std
            over the entire batch, instead of per-dimension. Should be used when each
            sample is, for example, a time series or an image.
        z_score_x: Whether to z-score simulation outputs $x$ before passing them into
            the network, same options as z_score_theta.
        hidden_features: Number of hidden features.
        num_transforms: Number of transforms when a flow is used. Only relevant if
            density estimator is a normalizing flow (i.e. currently either a `maf` or a
            `nsf`). Ignored if density estimator is a `mdn` or `made`.
        num_bins: Number of bins used for the splines in `nsf`. Ignored if density
            estimator not `nsf`.
        embedding_net: Optional embedding network for simulation outputs $x$. This
            embedding net allows to learn features from potentially high-dimensional
            simulation outputs.
        num_components: Number of mixture components for a mixture of Gaussians.
            Ignored if density estimator is not an mdn.
        kwargs: additional custom arguments passed to downstream build functions.
    """

    kwargs = dict(
        zip(
            (
                "z_score_x",
                "z_score_y",
                "hidden_features",
                "num_transforms",
                "num_bins",
                "embedding_net",
                "num_components",
            ),
            (
                z_score_theta,
                z_score_x,
                hidden_features,
                num_transforms,
                num_bins,
                check_net_device(embedding_net, "cpu", embedding_net_warn_msg),
                num_components,
            ),
            strict=False,
        ),
        **kwargs,
    )

    def build_fn_snpe_a(batch_theta, batch_x, num_components):
        """Build function for SNPE-A

        Extract the number of components from the kwargs, such that they are exposed as
        a kwargs, offering the possibility to later override this kwarg with
        `functools.partial`. This is necessary in order to make sure that the MDN in
        SNPE-A only has one component when running the Algorithm 1 part.
        """
        return build_mdn(
            batch_x=batch_theta,
            batch_y=batch_x,
            num_components=num_components,
            **kwargs,
        )

    def build_fn(batch_theta, batch_x):
        if model not in model_builders:
            raise NotImplementedError(f"Model {model} in not implemented")

        # The naming might be a bit confusing.
        # batch_x are the latent variables, batch_y the conditioned variables.
        # batch_theta are the parameters and batch_x the observable variables.
        return model_builders[model](batch_x=batch_theta, batch_y=batch_x, **kwargs)

    if model == "mdn_snpe_a":
        if num_components != 10:
            raise ValueError(
                "You set `num_components`. For SNPE-A, this has to be done at "
                "instantiation of the inference object, i.e. "
                "`inference = SNPE_A(..., num_components=20)`"
            )
        kwargs.pop("num_components")

    return build_fn_snpe_a if model == "mdn_snpe_a" else build_fn


def posterior_score_nn(
    sde_type: str,
    score_net_type: Union[str, nn.Module] = "mlp",
    z_score_theta: Optional[str] = None,
    z_score_x: Optional[str] = None,
    t_embedding_dim: int = 16,
    hidden_features: int = 64,
    embedding_net: nn.Module = nn.Identity(),
    **kwargs: Any,
) -> Callable:
    """Build util function that builds a ScoreEstimator object for score-based
    posteriors.

    Args:
        sde_type: SDE type used, which defines the mean and std functions. One of:
            - 'vp': Variance preserving.
            - 'subvp': Sub-variance preserving.
            - 've': Variance exploding.
            Defaults to 'vp'.
        score_net_type: Type of regression network. One of:
            - 'mlp': Fully connected feed-forward network.
            - 'transformer': Transformer network.
            - 'transformer_cross_attention': Transformer with cross-attention.
            -  nn.Module: Custom network
            Defaults to 'mlp'.
        z_score_theta: Whether to z-score thetas passing into the network, can be one
            of:
            - `none`, or None: do not z-score.
            - `independent`: z-score each dimension independently.
            - `structured`: treat dimensions as related, therefore compute mean and std
            over the entire batch, instead of per-dimension. Should be used when each
            sample is, for example, a time series or an image.
        z_score_x: Whether to z-score xs passing into the network, same options as
            z_score_theta.
        t_embedding_dim: Embedding dimension of diffusion time. Defaults to 16.
        hidden_features: Number of hidden units per layer. Defaults to 50.
        embedding_net: Embedding network for x (conditioning variable). Defaults to
            nn.Identity().

    Returns:
        Constructor function for NPSE.
    """
    # Calculate num_freqs based on t_embedding_dim
    # For sinusoidal embeddings, num_freqs should be half of t_embedding_dim
    # Handle odd t_embedding_dim by rounding up
    num_freqs = (
        t_embedding_dim // 2 if t_embedding_dim % 2 == 0 else (t_embedding_dim + 1) // 2
    )

    # Map model name to the appropriate vector field model if it's a string
    if isinstance(score_net_type, str):
        if score_net_type == "mlp":
            model_name = "mlp_vector_field"
        elif score_net_type == "transformer":
            model_name = "transformer_vector_field"
        elif score_net_type == "transformer_cross_attention":
            model_name = "transformer_with_cross_attention_vector_field"
        elif score_net_type in [
            "mlp_vector_field",
            "transformer_vector_field",
            "transformer_with_cross_attention_vector_field",
        ]:
            model_name = score_net_type
        else:
            raise NotImplementedError(f"Model {score_net_type} is not implemented")
    else:
        # If it's a custom nn.Module, we would need to handle it differently
        # For now, we'll just raise an error
        raise ValueError(
            "Custom nn.Module models are not yet supported in posterior_score_nn"
        )

    # Instead of returning a partial function, create a new build function
    # that doesn't rely on the original model parameter
    def build_fn(batch_theta, batch_x):
        if model_name not in model_builders:
            raise NotImplementedError(f"Model {model_name} is not implemented")

        return model_builders[model_name](
            batch_x=batch_theta,
            batch_y=batch_x,
            estimator_type="score",
            z_score_x=z_score_theta,
            z_score_y=z_score_x,
            hidden_features=hidden_features,
            num_freqs=num_freqs,  # Properly calculated from t_embedding_dim
            embedding_net=check_net_device(
                embedding_net, "cpu", embedding_net_warn_msg
            ),
            sde_type=sde_type,
            **kwargs,
        )

    return build_fn


def marginal_nn(
    model: Literal["bpf", "maf", "naf", "ncsf", "nsf", "sospf", "unaf"],
    z_score_x: Optional[str] = "independent",
    hidden_features: int = 50,
    num_transforms: int = 5,
    num_bins: int = 10,
    num_components: int = 10,
    **kwargs: Any,
) -> Callable:
    r"""
    Returns a function that builds a density estimator for learning the marginal.

    Args:
        model: The type of density estimator that will be created. One of [`mdn`,
            `made`, `maf`, `maf_rqs`, `nsf`].
        z_score_x: Whether to z-score samples $x$ before passing them into
            the network, can take one of the following:
            - `none`, or None: do not z-score.
            - `independent`: z-score each dimension independently.
            - `structured`: treat dimensions as related, therefore compute mean and std
            over the entire batch, instead of per-dimension. Should be used when each
            sample is, for example, a time series or an image.
        hidden_features: Number of hidden features.
        num_transforms: Number of transforms when a flow is used. Only relevant if
            density estimator is a normalizing flow (i.e. currently either a `maf` or a
            `nsf`). Ignored if density estimator is a `mdn` or `made`.
        num_bins: Number of bins used for the splines in `nsf`. Ignored if density
            estimator not `nsf`.
        num_components: Number of mixture components for a mixture of Gaussians.
            Ignored if density estimator is not an mdn.
        kwargs: additional custom arguments passed to downstream build functions.
    """

    kwargs = dict(
        zip(
            (
                "z_score_x",
                "hidden_features",
                "num_transforms",
                "num_bins",
                "num_components",
            ),
            (
                z_score_x,
                hidden_features,
                num_transforms,
                num_bins,
                num_components,
            ),
            strict=False,
        ),
        **kwargs,
    )

    def build_fn(batch_x):
        return build_zuko_unconditional_flow(which_nf=model.upper(), batch_x=batch_x)

    return build_fn<|MERGE_RESOLUTION|>--- conflicted
+++ resolved
@@ -2,11 +2,7 @@
 # under the Apache License Version 2.0, see <https://www.apache.org/licenses/>
 
 
-<<<<<<< HEAD
-from typing import Any, Callable, Literal, Optional, Union
-=======
-from typing import Any, Callable, Optional, Sequence, Union
->>>>>>> 59ee524d
+from typing import Any, Callable, Literal, Optional, Sequence, Union
 
 from torch import nn
 
@@ -32,17 +28,12 @@
     build_zuko_unconditional_flow,
 )
 from sbi.neural_nets.net_builders.mdn import build_mdn
-<<<<<<< HEAD
 from sbi.neural_nets.net_builders.mixed_nets import build_mnle, build_mnpe
-from sbi.neural_nets.net_builders.score_nets import build_score_estimator
-=======
-from sbi.neural_nets.net_builders.mnle import build_mnle
 from sbi.neural_nets.net_builders.vector_field_nets import (
     build_mlp_vector_field,
     build_transformer_cross_attn_vector_field,
     build_transformer_vector_field,
 )
->>>>>>> 59ee524d
 from sbi.utils.nn_utils import check_net_device
 
 model_builders = {
